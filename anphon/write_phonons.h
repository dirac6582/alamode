/*
 write_phonons.h

 Copyright (c) 2014 Terumasa Tadano

 This file is distributed under the terms of the MIT license.
 Please see the file 'LICENCE.txt' in the root directory 
 or http://opensource.org/licenses/mit-license.php for information.
*/

#pragma once

#include "mpi_common.h"
#include "pointers.h"
#include <string>
#include <fstream>

namespace PHON_NS {
    class Writes : protected Pointers {
    public:

        Writes(class PHON *);

        ~Writes();

        void write_phonon_info();

        void print_phonon_energy() const;

        void write_gruneisen();

        void setup_result_io();

        void write_input_vars();

        void write_kappa() const;

        void write_selfenergy_isotope() const;

<<<<<<< HEAD
        bool print_xsf;
        bool print_msd;
        bool print_ucorr;
        bool print_anime;
        bool print_zmode;

        unsigned int anime_cellsize[3];
        double anime_kpoint[3];
        int shift_ucorr[3];

=======
>>>>>>> 978f0c51
        double in_kayser(const double) const;

        void setWriteOptions(const bool print_msd_,
                              const bool print_xsf_,
                              const bool print_anime_,
                              const std::string &anime_format_,
                              const int anime_steps_,
                              const unsigned int anime_cellsize_[3],
                              const double anime_kpoint_[3],
                              const bool print_ucorr_,
                              const int shift_ucorr_[3]);

        void write_scph_energy(double ***,
                               const int bubble = 0) const;

        void write_scph_bands(double ***,
                              const int bubble = 0) const;

        void write_scph_dos(double **,
                            const int bubble = 0) const;

        void write_scph_thermodynamics(double *heat_capacity,
                                       double *FE_QHA,
                                       double *dFE_scph) const;

        void write_scph_msd(double **, const int bubble = 0) const;

        void write_scph_ucorr(double ***ucorr_scph, const int bubble = 0) const;

        void write_scph_dielec(double ****dielec_scph) const;

        unsigned int getVerbosity() const;
        void setVerbosity(unsigned int verbosity_in);

        bool getPrintMSD() const;
        bool getPrintUcorr() const;
        std::array<int, 3> getShiftUcorr() const;

        std::fstream fs_result;
        std::string file_result;
        int nbands;

    private:

        void write_phonon_bands() const;

        void write_phonon_vel() const;

        void write_phonon_vel_all() const;

        void write_phonon_dos() const;

        void write_two_phonon_dos() const;

        void write_scattering_phase_space() const;

        void write_scattering_amplitude() const;

        void write_normal_mode_direction() const;

        void write_normal_mode_animation(const double [3],
                                         const unsigned int [3]) const;

        void write_eigenvectors() const;

        void print_normalmode_borncharge() const;


#ifdef _HDF5
        void write_eigenvectors_HDF5() const;
#endif

        void write_thermodynamics() const;

        void write_msd() const;

        void write_disp_correlation() const;

        void write_participation_ratio() const;

        void write_dielectric_function() const;

        double Ry_to_kayser;
        unsigned int verbosity;

        int anime_frames;

        bool print_xsf;
        bool print_msd;
        bool print_ucorr;
        bool print_anime;

        unsigned int anime_cellsize[3];
        double anime_kpoint[3];
        int shift_ucorr[3];

        std::string anime_format;


    public:

    };
}<|MERGE_RESOLUTION|>--- conflicted
+++ resolved
@@ -37,19 +37,17 @@
 
         void write_selfenergy_isotope() const;
 
-<<<<<<< HEAD
-        bool print_xsf;
-        bool print_msd;
-        bool print_ucorr;
-        bool print_anime;
+
+
+
+
         bool print_zmode;
 
-        unsigned int anime_cellsize[3];
-        double anime_kpoint[3];
-        int shift_ucorr[3];
 
-=======
->>>>>>> 978f0c51
+
+
+
+
         double in_kayser(const double) const;
 
         void setWriteOptions(const bool print_msd_,
